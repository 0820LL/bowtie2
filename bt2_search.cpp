--- conflicted
+++ resolved
@@ -2949,7 +2949,6 @@
 		// Keep track of whether mates 1/2 were filtered out by upstream qc
 		bool qcfilt[2]  = { true, true };
 
-<<<<<<< HEAD
 	rndArb.init((uint32_t)time(0));
 	int mergei = 0;
 	int mergeival = 16;
@@ -3005,20 +3004,6 @@
 			prm.doFmString = false;
 			if(sam_print_xt) {
 				gettimeofday(&prm.tv_beg, &prm.tz_beg);
-=======
-		rndArb.init((uint32_t)time(0));
-		int mergei = 0;
-		int mergeival = 16;
-		bool done = false;
-		while(!done) {
-			pair<bool, bool> ret = ps->nextReadPair();
-			bool success = ret.first;
-			done = ret.second;
-			if(!success && done) {
-				break;
-			} else if(!success) {
-				continue;
->>>>>>> dfeaf84d
 			}
 			TReadId rdid = ps->read_a().rdid;
 			bool sample = true;
@@ -3906,55 +3891,6 @@
 							assert_leq(prm.nEeFail,  streak[i]);
 						}
 
-<<<<<<< HEAD
-				// Commit and report paired-end/unpaired alignments
-				//uint32_t sd = rds[0]->seed ^ rds[1]->seed;
-				//rnd.init(ROTL(sd, 20));
-				msinkwrap.finishRead(
-					&shs[0],              // seed results for mate 1
-					&shs[1],              // seed results for mate 2
-					exhaustive[0],        // exhausted seed hits for mate 1?
-					exhaustive[1],        // exhausted seed hits for mate 2?
-					nfilt[0],
-					nfilt[1],
-					scfilt[0],
-					scfilt[1],
-					lenfilt[0],
-					lenfilt[1],
-					qcfilt[0],
-					qcfilt[1],
-					rnd,                  // pseudo-random generator
-					rpm,                  // reporting metrics
-					prm,                  // per-read metrics
-					sc,                   // scoring scheme
-					!seedSumm,            // suppress seed summaries?
-					seedSumm);            // suppress alignments?
-				assert(!retry || msinkwrap.empty());
-			} // while(retry)
-			patsrc.update_total_read_count(1);
-		} // if(rdid >= skipReads && rdid < qUpto)
-		//else if(rdid >= qUpto) {
-		else if(num_reads_aligned >= qUpto) {
-			break;
-		}
-		else if(num_reads_aligned < skipReads) {
-			patsrc.update_total_read_count(1);
-		}
-		if(metricsPerRead) {
-			MERGE_METRICS(metricsPt, nthreads > 1);
-			nametmp = ps->read_a().name;
-			metricsPt.reportInterval(
-				metricsOfb, metricsStderr, true, true, &nametmp);
-			metricsPt.reset();
-		}
-	} // while(true)
-	
-	// One last metrics merge
-	MERGE_METRICS(metrics, nthreads > 1);
-	
-	if(dpLog    != NULL) dpLog->close();
-	if(dpLogOpp != NULL) dpLogOpp->close();
-=======
 					// Commit and report paired-end/unpaired alignments
 					//uint32_t sd = rds[0]->seed ^ rds[1]->seed;
 					//rnd.init(ROTL(sd, 20));
@@ -3997,7 +3933,6 @@
 		
 		if(dpLog    != NULL) dpLog->close();
 		if(dpLogOpp != NULL) dpLogOpp->close();
->>>>>>> dfeaf84d
 
 #ifdef PER_THREAD_TIMING
 		ss.str("");
