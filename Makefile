#
# Copyright 2011, Ben Langmead <langmea@cs.jhu.edu>
#
# This file is part of Bowtie 2.
#
# Bowtie 2 is free software: you can redistribute it and/or modify
# it under the terms of the GNU General Public License as published by
# the Free Software Foundation, either version 3 of the License, or
# (at your option) any later version.
#
# Bowtie 2 is distributed in the hope that it will be useful,
# but WITHOUT ANY WARRANTY; without even the implied warranty of
# MERCHANTABILITY or FITNESS FOR A PARTICULAR PURPOSE.  See the
# GNU General Public License for more details.
#
# You should have received a copy of the GNU General Public License
# along with Bowtie 2.  If not, see <http://www.gnu.org/licenses/>.
#

#
# Makefile for bowtie, bowtie2-build, bowtie2-inspect
#

prefix = /usr/local
bindir = $(prefix)/bin

INC =
GCC_PREFIX = $(shell dirname `which gcc`)
GCC_SUFFIX =
CC = $(GCC_PREFIX)/gcc$(GCC_SUFFIX)
CPP = $(GCC_PREFIX)/g++$(GCC_SUFFIX)
CXX = $(CPP)
HEADERS = $(wildcard *.h)
BOWTIE_MM = 1
BOWTIE_SHARED_MEM = 0

# Detect Cygwin or MinGW
WINDOWS = 0
MINGW = 0
ifneq (,$(findstring MINGW,$(shell uname)))
	WINDOWS = 1
	MINGW = 1
	# POSIX memory-mapped files not currently supported on Windows
	BOWTIE_MM = 0
	BOWTIE_SHARED_MEM = 0
endif

MACOS = 0
ifneq (,$(findstring Darwin,$(shell uname)))
	MACOS = 1
	ifneq (,$(findstring 13,$(shell uname -r)))
		CPP = clang++
		CC = clang
		EXTRA_FLAGS += -stdlib=libstdc++
	endif
endif

POPCNT_CAPABILITY ?= 1
ifeq (1, $(POPCNT_CAPABILITY))
    EXTRA_FLAGS += -DPOPCNT_CAPABILITY
    INC += -I third_party
endif

MM_DEF = 

ifeq (1,$(BOWTIE_MM))
	MM_DEF = -DBOWTIE_MM
endif

SHMEM_DEF = 

ifeq (1,$(BOWTIE_SHARED_MEM))
	SHMEM_DEF = -DBOWTIE_SHARED_MEM
endif

PTHREAD_PKG =
PTHREAD_LIB = 

ifeq (1,$(MINGW))
	PTHREAD_LIB = 
else
	PTHREAD_LIB = -lpthread
endif

ifeq (1,$(NO_SPINLOCK))
	EXTRA_FLAGS += -DNO_SPIN_LOCK
endif

ifeq (1,$(WITH_TBB))
	LIBS = $(PTHREAD_LIB) -ltbb -ltbbmalloc_proxy
	EXTRA_FLAGS += -DWITH_TBB
else
	LIBS = $(PTHREAD_LIB)
endif
SEARCH_LIBS = 
BUILD_LIBS = 
INSPECT_LIBS =

ifeq (1,$(MINGW))
	BUILD_LIBS = 
	INSPECT_LIBS = 
endif

SHARED_CPPS = ccnt_lut.cpp ref_read.cpp alphabet.cpp shmem.cpp \
              edit.cpp bt2_idx.cpp bt2_io.cpp bt2_util.cpp \
              reference.cpp ds.cpp multikey_qsort.cpp limit.cpp \
			  random_source.cpp
ifneq (1,$(WITH_TBB))
<<<<<<< HEAD
    SHARED_CPPS += tinythread.cpp
=======
	SHARED_CPPS += tinythread.cpp
>>>>>>> b49f1d91
endif

SEARCH_CPPS = qual.cpp pat.cpp sam.cpp \
              read_qseq.cpp aligner_seed_policy.cpp \
              aligner_seed.cpp \
			  aligner_seed2.cpp \
			  aligner_sw.cpp \
			  aligner_sw_driver.cpp aligner_cache.cpp \
			  aligner_result.cpp ref_coord.cpp mask.cpp \
			  pe.cpp aln_sink.cpp dp_framer.cpp \
			  scoring.cpp presets.cpp unique.cpp \
			  simple_func.cpp \
			  random_util.cpp \
			  aligner_bt.cpp sse_util.cpp \
			  aligner_swsse.cpp outq.cpp \
			  aligner_swsse_loc_i16.cpp \
			  aligner_swsse_ee_i16.cpp \
			  aligner_swsse_loc_u8.cpp \
			  aligner_swsse_ee_u8.cpp \
			  aligner_driver.cpp
SEARCH_CPPS_MAIN = $(SEARCH_CPPS) bowtie_main.cpp

DP_CPPS = qual.cpp aligner_sw.cpp aligner_result.cpp ref_coord.cpp mask.cpp \
          simple_func.cpp sse_util.cpp aligner_bt.cpp aligner_swsse.cpp \
		  aligner_swsse_loc_i16.cpp aligner_swsse_ee_i16.cpp \
		  aligner_swsse_loc_u8.cpp aligner_swsse_ee_u8.cpp scoring.cpp

BUILD_CPPS = diff_sample.cpp
BUILD_CPPS_MAIN = $(BUILD_CPPS) bowtie_build_main.cpp

SEARCH_FRAGMENTS = $(wildcard search_*_phase*.c)
VERSION = $(shell cat VERSION)

BITS=32
ifeq (x86_64,$(shell uname -m))
	BITS=64
endif
# msys will always be 32 bit so look at the cpu arch instead.
ifneq (,$(findstring AMD64,$(PROCESSOR_ARCHITEW6432)))
	ifeq (1,$(MINGW))
		BITS=64
	endif
endif
ifeq (32,$(BITS))
  $(error bowtie2 compilation requires a 64-bit platform )
endif

SSE_FLAG=-msse2 

DEBUG_FLAGS    = -O0 -g3 -m64 $(SSE_FLAG)
DEBUG_DEFS     = -DCOMPILER_OPTIONS="\"$(DEBUG_FLAGS) $(EXTRA_FLAGS)\""
RELEASE_FLAGS  = -O3 -m64 $(SSE_FLAG) -funroll-loops -g3
RELEASE_DEFS   = -DCOMPILER_OPTIONS="\"$(RELEASE_FLAGS) $(EXTRA_FLAGS)\""
NOASSERT_FLAGS = -DNDEBUG
FILE_FLAGS     = -D_LARGEFILE_SOURCE -D_FILE_OFFSET_BITS=64 -D_GNU_SOURCE

BOWTIE2_BIN_LIST =     bowtie2-build-s \
                       bowtie2-build-l \
                       bowtie2-align-s \
                       bowtie2-align-l \
                       bowtie2-inspect-s \
                       bowtie2-inspect-l
BOWTIE2_BIN_LIST_AUX = bowtie2-build-s-debug \
                       bowtie2-build-l-debug \
                       bowtie2-align-s-debug \
                       bowtie2-align-l-debug \
                       bowtie2-inspect-s-debug \
                       bowtie2-inspect-l-debug

GENERAL_LIST = $(wildcard scripts/*.sh) \
               $(wildcard scripts/*.pl) \
               doc/manual.html \
               doc/README \
               doc/style.css \
			   $(wildcard example/index/*.bt2) \
			   $(wildcard example/reads/*.fq) \
			   $(wildcard example/reads/*.pl) \
			   example/reference/lambda_virus.fa \
               $(PTHREAD_PKG) \
			   bowtie2 \
			   bowtie2-build \
			   bowtie2-inspect \
               AUTHORS \
               LICENSE \
               NEWS \
               MANUAL \
               MANUAL.markdown \
               TUTORIAL \
               VERSION

ifeq (1,$(WINDOWS))
	BOWTIE2_BIN_LIST := $(BOWTIE2_BIN_LIST) bowtie2.bat bowtie2-build.bat bowtie2-inspect.bat 
	EXTRA_FLAGS += -static-libgcc -static-libstdc++
endif

# This is helpful on Windows under MinGW/MSYS, where Make might go for
# the Windows FIND tool instead.
FIND=$(shell which find)

SRC_PKG_LIST = $(wildcard *.h) \
               $(wildcard *.hh) \
               $(wildcard *.c) \
               $(wildcard *.cpp) \
               $(wildcard third_party/*) \
               doc/strip_markdown.pl \
               Makefile \
               $(GENERAL_LIST)

ifeq (1,$(WINDOWS))
	BIN_PKG_LIST = $(GENERAL_LIST) bowtie2.bat bowtie2-build.bat bowtie2-inspect.bat 
else
	BIN_PKG_LIST = $(GENERAL_LIST)
endif

.PHONY: all allall both both-debug

all: $(BOWTIE2_BIN_LIST)

allall: $(BOWTIE2_BIN_LIST) $(BOWTIE2_BIN_LIST_AUX)

both: bowtie2-align-s bowtie2-build-s bowtie2-align-l bowtie2-build-l

both-debug: bowtie2-align-s-debug bowtie2-build-s-debug bowtie2-align-l-debug bowtie2-build-l-debug

DEFS=-fno-strict-aliasing \
     -DBOWTIE2_VERSION="\"`cat VERSION`\"" \
     -DBUILD_HOST="\"`hostname`\"" \
     -DBUILD_TIME="\"`date`\"" \
     -DCOMPILER_VERSION="\"`$(CXX) -v 2>&1 | tail -1`\"" \
     $(FILE_FLAGS) \
     $(PREF_DEF) \
     $(MM_DEF) \
     $(SHMEM_DEF)

#
# bowtie2-build targets
#

bowtie2-build-s: bt2_build.cpp $(SHARED_CPPS) $(HEADERS)
	$(CXX) $(RELEASE_FLAGS) $(RELEASE_DEFS) $(EXTRA_FLAGS) \
		$(DEFS) -DBOWTIE2 $(NOASSERT_FLAGS) -Wall \
		$(INC) \
		-o $@ $< \
		$(SHARED_CPPS) $(BUILD_CPPS_MAIN) \
		$(LIBS) $(BUILD_LIBS)

bowtie2-build-l: bt2_build.cpp $(SHARED_CPPS) $(HEADERS)
	$(CXX) $(RELEASE_FLAGS) $(RELEASE_DEFS) $(EXTRA_FLAGS) \
		$(DEFS) -DBOWTIE2 -DBOWTIE_64BIT_INDEX $(NOASSERT_FLAGS) -Wall \
		$(INC) \
		-o $@ $< \
		$(SHARED_CPPS) $(BUILD_CPPS_MAIN) \
		$(LIBS) $(BUILD_LIBS)

bowtie2-build-s-debug: bt2_build.cpp $(SHARED_CPPS) $(HEADERS)
	$(CXX) $(DEBUG_FLAGS) $(DEBUG_DEFS) $(EXTRA_FLAGS) \
		$(DEFS) -DBOWTIE2 -Wall \
		$(INC) \
		-o $@ $< \
		$(SHARED_CPPS) $(BUILD_CPPS_MAIN) \
		$(LIBS) $(BUILD_LIBS)

bowtie2-build-l-debug: bt2_build.cpp $(SHARED_CPPS) $(HEADERS)
	$(CXX) $(DEBUG_FLAGS) $(DEBUG_DEFS) $(EXTRA_FLAGS) \
		$(DEFS) -DBOWTIE2 -DBOWTIE_64BIT_INDEX -Wall \
		$(INC) \
		-o $@ $< \
		$(SHARED_CPPS) $(BUILD_CPPS_MAIN) \
		$(LIBS) $(BUILD_LIBS)

#
# bowtie2-align targets
#

bowtie2-align-s: bt2_search.cpp $(SEARCH_CPPS) $(SHARED_CPPS) $(HEADERS) $(SEARCH_FRAGMENTS)
	$(CXX) $(RELEASE_FLAGS) $(RELEASE_DEFS) $(EXTRA_FLAGS) \
		$(DEFS) -DBOWTIE2 $(NOASSERT_FLAGS) -Wall \
		$(INC) \
		-o $@ $< \
		$(SHARED_CPPS) $(SEARCH_CPPS_MAIN) \
		$(LIBS) $(SEARCH_LIBS)

bowtie2-align-l: bt2_search.cpp $(SEARCH_CPPS) $(SHARED_CPPS) $(HEADERS) $(SEARCH_FRAGMENTS)
	$(CXX) $(RELEASE_FLAGS) $(RELEASE_DEFS) $(EXTRA_FLAGS) \
		$(DEFS) -DBOWTIE2 -DBOWTIE_64BIT_INDEX $(NOASSERT_FLAGS) -Wall \
		$(INC) \
		-o $@ $< \
		$(SHARED_CPPS) $(SEARCH_CPPS_MAIN) \
		$(LIBS) $(SEARCH_LIBS)

bowtie2-align-s-debug: bt2_search.cpp $(SEARCH_CPPS) $(SHARED_CPPS) $(HEADERS) $(SEARCH_FRAGMENTS)
	$(CXX) $(DEBUG_FLAGS) \
		$(DEBUG_DEFS) $(EXTRA_FLAGS) \
		$(DEFS) -DBOWTIE2 -Wall \
		$(INC) \
		-o $@ $< \
		$(SHARED_CPPS) $(SEARCH_CPPS_MAIN) \
		$(LIBS) $(SEARCH_LIBS)

bowtie2-align-l-debug: bt2_search.cpp $(SEARCH_CPPS) $(SHARED_CPPS) $(HEADERS) $(SEARCH_FRAGMENTS)
	$(CXX) $(DEBUG_FLAGS) \
		$(DEBUG_DEFS) $(EXTRA_FLAGS) \
		$(DEFS) -DBOWTIE2 -DBOWTIE_64BIT_INDEX -Wall \
		$(INC) \
		-o $@ $< \
		$(SHARED_CPPS) $(SEARCH_CPPS_MAIN) \
		$(LIBS) $(SEARCH_LIBS)

#
# bowtie2-inspect targets
#

bowtie2-inspect-s: bt2_inspect.cpp $(HEADERS) $(SHARED_CPPS)
	$(CXX) $(RELEASE_FLAGS) \
		$(RELEASE_DEFS) $(EXTRA_FLAGS) \
		$(DEFS) -DBOWTIE2 -DBOWTIE_INSPECT_MAIN -Wall \
		$(INC) -I . \
		-o $@ $< \
		$(SHARED_CPPS) \
		$(LIBS) $(INSPECT_LIBS)

bowtie2-inspect-l: bt2_inspect.cpp $(HEADERS) $(SHARED_CPPS)
	$(CXX) $(RELEASE_FLAGS) \
		$(RELEASE_DEFS) $(EXTRA_FLAGS) \
		$(DEFS) -DBOWTIE2 -DBOWTIE_INSPECT_MAIN  -DBOWTIE_64BIT_INDEX -Wall \
		$(INC) -I . \
		-o $@ $< \
		$(SHARED_CPPS) \
		$(LIBS) $(INSPECT_LIBS)

bowtie2-inspect-s-debug: bt2_inspect.cpp $(HEADERS) $(SHARED_CPPS) 
	$(CXX) $(DEBUG_FLAGS) \
		$(DEBUG_DEFS) $(EXTRA_FLAGS) \
		$(DEFS) -DBOWTIE2 -DBOWTIE_INSPECT_MAIN -Wall \
		$(INC) -I . \
		-o $@ $< \
		$(SHARED_CPPS) \
		$(LIBS) $(INSPECT_LIBS)

bowtie2-inspect-l-debug: bt2_inspect.cpp $(HEADERS) $(SHARED_CPPS)
	$(CXX) $(DEBUG_FLAGS) \
		$(DEBUG_DEFS) $(EXTRA_FLAGS) \
		$(DEFS) -DBOWTIE2 -DBOWTIE_64BIT_INDEX -DBOWTIE_INSPECT_MAIN -Wall \
		$(INC) -I . \
		-o $@ $< \
		$(SHARED_CPPS) \
		$(LIBS) $(INSPECT_LIBS)

#
# bowtie2-dp targets
#

bowtie2-dp: bt2_dp.cpp $(HEADERS) $(SHARED_CPPS) $(DP_CPPS)
	$(CXX) $(RELEASE_FLAGS) \
		$(RELEASE_DEFS) $(EXTRA_FLAGS) $(NOASSERT_FLAGS) \
		$(DEFS) -DBOWTIE2 -DBOWTIE_DP_MAIN -Wall \
		$(INC) -I . \
		-o $@ $< \
		$(DP_CPPS) $(SHARED_CPPS) \
		$(LIBS) $(SEARCH_LIBS)

bowtie2-dp-debug: bt2_dp.cpp $(HEADERS) $(SHARED_CPPS) $(DP_CPPS)
	$(CXX) $(DEBUG_FLAGS) \
		$(DEBUG_DEFS) $(EXTRA_FLAGS) \
		$(DEFS) -DBOWTIE2 -DBOWTIE_DP_MAIN -Wall \
		$(INC) -I . \
		-o $@ $< \
		$(DP_CPPS) $(SHARED_CPPS) \
		$(LIBS) $(SEARCH_LIBS)

bowtie2.bat:
	echo "@echo off" > bowtie2.bat
	echo "perl %~dp0/bowtie2 %*" >> bowtie2.bat

bowtie2-build.bat:
	echo "@echo off" > bowtie2-build.bat
	echo "python %~dp0/bowtie2-build %*" >> bowtie2-build.bat

bowtie2-inspect.bat:
	echo "@echo off" > bowtie2-inspect.bat
	echo "python %~dp0/bowtie2-inspect %*" >> bowtie2-inspect.bat

.PHONY: bowtie2-src
bowtie2-src: $(SRC_PKG_LIST)
	chmod a+x scripts/*.sh scripts/*.pl
	mkdir .src.tmp
	mkdir .src.tmp/bowtie2-$(VERSION)
	zip tmp.zip $(SRC_PKG_LIST)
	mv tmp.zip .src.tmp/bowtie2-$(VERSION)
	cd .src.tmp/bowtie2-$(VERSION) ; unzip tmp.zip ; rm -f tmp.zip
	cd .src.tmp ; zip -r bowtie2-$(VERSION)-source.zip bowtie2-$(VERSION)
	cp .src.tmp/bowtie2-$(VERSION)-source.zip .
	rm -rf .src.tmp

.PHONY: bowtie2-bin
bowtie2-bin: $(BIN_PKG_LIST) $(BOWTIE2_BIN_LIST) $(BOWTIE2_BIN_LIST_AUX) 
	chmod a+x scripts/*.sh scripts/*.pl
	rm -rf .bin.tmp
	mkdir .bin.tmp
	mkdir .bin.tmp/bowtie2-$(VERSION)
	if [ -f bowtie2-align-s.exe ] ; then \
		zip tmp.zip $(BIN_PKG_LIST) $(addsuffix .exe,$(BOWTIE2_BIN_LIST) $(BOWTIE2_BIN_LIST_AUX)) ; \
	else \
		zip tmp.zip $(BIN_PKG_LIST) $(BOWTIE2_BIN_LIST) $(BOWTIE2_BIN_LIST_AUX) ; \
	fi
	mv tmp.zip .bin.tmp/bowtie2-$(VERSION)
	cd .bin.tmp/bowtie2-$(VERSION) ; unzip tmp.zip ; rm -f tmp.zip
	cd .bin.tmp ; zip -r bowtie2-$(VERSION).zip bowtie2-$(VERSION)
	cp .bin.tmp/bowtie2-$(VERSION).zip .
	rm -rf .bin.tmp

bowtie2-seeds-debug: aligner_seed.cpp ccnt_lut.cpp alphabet.cpp aligner_seed.h bt2_idx.cpp bt2_io.cpp
	$(CXX) $(DEBUG_FLAGS) \
		$(DEBUG_DEFS) $(EXTRA_FLAGS) \
		-DSCAN_MAIN \
		$(DEFS) -Wall \
		$(INC) -I . \
		-o $@ $< \
		aligner_seed.cpp bt2_idx.cpp ccnt_lut.cpp alphabet.cpp bt2_io.cpp \
		$(LIBS)

.PHONY: doc
doc: doc/manual.html MANUAL

doc/manual.html: MANUAL.markdown
	echo "<h1>Table of Contents</h1>" > .tmp.head
	pandoc -T "Bowtie 2 Manual" -B .tmp.head \
	       --css style.css -o $@ \
	       --from markdown --to HTML \
	       --table-of-contents $^
	rm -f .tmp.head

MANUAL: MANUAL.markdown
	perl doc/strip_markdown.pl < $^ > $@

.PHONY: install
install: all
	mkdir -p $(DESTDIR)$(bindir)
	for file in $(BOWTIE2_BIN_LIST) bowtie2-inspect bowtie2-build bowtie2 ; do \
		cp -f $$file $(DESTDIR)$(bindir) ; \
	done

.PHONY: clean
clean:
	rm -f $(BOWTIE2_BIN_LIST) $(BOWTIE2_BIN_LIST_AUX) \
	$(addsuffix .exe,$(BOWTIE2_BIN_LIST) $(BOWTIE2_BIN_LIST_AUX)) \
	bowtie2-src.zip bowtie2-bin.zip
	rm -f core.* .tmp.head
	rm -rf *.dSYM<|MERGE_RESOLUTION|>--- conflicted
+++ resolved
@@ -106,11 +106,7 @@
               reference.cpp ds.cpp multikey_qsort.cpp limit.cpp \
 			  random_source.cpp
 ifneq (1,$(WITH_TBB))
-<<<<<<< HEAD
-    SHARED_CPPS += tinythread.cpp
-=======
 	SHARED_CPPS += tinythread.cpp
->>>>>>> b49f1d91
 endif
 
 SEARCH_CPPS = qual.cpp pat.cpp sam.cpp \
