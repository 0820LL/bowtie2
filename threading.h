/*
 * Copyright 2011, Ben Langmead <langmea@cs.jhu.edu>
 *
 * This file is part of Bowtie 2.
 *
 * Bowtie 2 is free software: you can redistribute it and/or modify
 * it under the terms of the GNU General Public License as published by
 * the Free Software Foundation, either version 3 of the License, or
 * (at your option) any later version.
 *
 * Bowtie 2 is distributed in the hope that it will be useful,
 * but WITHOUT ANY WARRANTY; without even the implied warranty of
 * MERCHANTABILITY or FITNESS FOR A PARTICULAR PURPOSE.  See the
 * GNU General Public License for more details.
 *
 * You should have received a copy of the GNU General Public License
 * along with Bowtie 2.  If not, see <http://www.gnu.org/licenses/>.
 */

#ifndef THREADING_H_
#define THREADING_H_

#include <iostream>

#ifdef WITH_TBB
# include <tbb/mutex.h>
# include <tbb/spin_mutex.h>
<<<<<<< HEAD
# include <tbb/task_group.h>
=======
# ifdef WITH_AFFINITY
#  include <cstdlib>
#  include <sched.h>
#  include <tbb/task_group.h>
#  include <tbb/task_scheduler_observer.h>
#  include <tbb/atomic.h>
#  include <tbb/task_scheduler_init.h>
# endif
>>>>>>> 76bd03ec
#else
# include "tinythread.h"
# include "fast_mutex.h"
#endif

#ifdef NO_SPINLOCK
# ifdef WITH_TBB
#   define MUTEX_T tbb::mutex
# else
#   define MUTEX_T tthread::mutex
# endif
#else
# ifdef WITH_TBB
#  	define MUTEX_T tbb::spin_mutex
# else
#  	define MUTEX_T tthread::fast_mutex
# endif
#endif /* NO_SPINLOCK */


/**
 * Wrap a lock; obtain lock upon construction, release upon destruction.
 */
class ThreadSafe {
public:
    ThreadSafe(MUTEX_T* ptr_mutex, bool locked = true) {
		if(locked) {
		    this->ptr_mutex = ptr_mutex;
		    ptr_mutex->lock();
		}
		else
		    this->ptr_mutex = NULL;
	}

	~ThreadSafe() {
	    if (ptr_mutex != NULL)
	        ptr_mutex->unlock();
	}
    
private:
	MUTEX_T *ptr_mutex;
};

<<<<<<< HEAD
=======
#ifdef WITH_TBB
#ifdef WITH_AFFINITY
//ripped entirely from;
//https://software.intel.com/en-us/blogs/2013/10/31/applying-intel-threading-building-blocks-observers-for-thread-affinity-on-intel
class concurrency_tracker: public tbb::task_scheduler_observer {
    tbb::atomic<int> num_threads;
public:
    concurrency_tracker() : num_threads() { observe(true); }
    /*override*/ void on_scheduler_entry( bool ) { ++num_threads; }
    /*override*/ void on_scheduler_exit( bool ) { --num_threads; }

    int get_concurrency() { return num_threads; }
};

class pinning_observer: public tbb::task_scheduler_observer {
    cpu_set_t *mask;
    int ncpus;

    const int pinning_step;
    tbb::atomic<int> thread_index;
public:
    pinning_observer( int pinning_step=1 ) : pinning_step(pinning_step), thread_index() {
        for ( ncpus = sizeof(cpu_set_t)/CHAR_BIT; ncpus < 16*1024 /* some reasonable limit */; ncpus <<= 1 ) {
            mask = CPU_ALLOC( ncpus );
            if ( !mask ) break;
            const size_t size = CPU_ALLOC_SIZE( ncpus );
            CPU_ZERO_S( size, mask );
            const int err = sched_getaffinity( 0, size, mask );
            if ( !err ) break;

            CPU_FREE( mask );
            mask = NULL;
            if ( errno != EINVAL )  break;
        }
        if ( !mask )
            std::cout << "Warning: Failed to obtain process affinity mask. Thread affinitization is disabled." << std::endl;
    }

/*override*/ void on_scheduler_entry( bool ) {
    if ( !mask ) return;

    const size_t size = CPU_ALLOC_SIZE( ncpus );
    const int num_cpus = CPU_COUNT_S( size, mask );
    int thr_idx =
//cwilks: we're one interface version lower than what
//is required for task arena (7000 vs. 7001)
#if USE_TASK_ARENA_CURRENT_SLOT
        tbb::task_arena::current_slot();
#else
        thread_index++;
#endif
#if __MIC__
    thr_idx += 1; // To avoid logical thread zero for the master thread on Intel(R) Xeon Phi(tm)
#endif
    thr_idx %= num_cpus; // To limit unique number in [0; num_cpus-1] range

        // Place threads with specified step
        int cpu_idx = 0;
        for ( int i = 0, offset = 0; i<thr_idx; ++i ) {
            cpu_idx += pinning_step;
            if ( cpu_idx >= num_cpus )
                cpu_idx = ++offset;
        }

        // Find index of 'cpu_idx'-th bit equal to 1
        int mapped_idx = -1;
        while ( cpu_idx >= 0 ) {
            if ( CPU_ISSET_S( ++mapped_idx, size, mask ) )
                --cpu_idx;
        }

        cpu_set_t *target_mask = CPU_ALLOC( ncpus );
        CPU_ZERO_S( size, target_mask );
        CPU_SET_S( mapped_idx, size, target_mask );
        const int err = sched_setaffinity( 0, size, target_mask );

        //std::cout << "Just set affinity for thread " << thr_idx << "\n";
        if ( err ) {
            std::cout << "Failed to set thread affinity!n";
            exit( EXIT_FAILURE );
        }
#if LOG_PINNING
        else {
            std::stringstream ss;
            ss << "Set thread affinity: Thread " << thr_idx << ": CPU " << mapped_idx << std::endl;
            std::cerr << ss.str();
        }
#endif
        CPU_FREE( target_mask );
    }

    ~pinning_observer() {
        if ( mask )
            CPU_FREE( mask );
    }
};

#endif
#endif

>>>>>>> 76bd03ec
#endif<|MERGE_RESOLUTION|>--- conflicted
+++ resolved
@@ -25,9 +25,6 @@
 #ifdef WITH_TBB
 # include <tbb/mutex.h>
 # include <tbb/spin_mutex.h>
-<<<<<<< HEAD
-# include <tbb/task_group.h>
-=======
 # ifdef WITH_AFFINITY
 #  include <cstdlib>
 #  include <sched.h>
@@ -36,7 +33,6 @@
 #  include <tbb/atomic.h>
 #  include <tbb/task_scheduler_init.h>
 # endif
->>>>>>> 76bd03ec
 #else
 # include "tinythread.h"
 # include "fast_mutex.h"
@@ -80,8 +76,6 @@
 	MUTEX_T *ptr_mutex;
 };
 
-<<<<<<< HEAD
-=======
 #ifdef WITH_TBB
 #ifdef WITH_AFFINITY
 //ripped entirely from;
@@ -182,5 +176,4 @@
 #endif
 #endif
 
->>>>>>> 76bd03ec
 #endif